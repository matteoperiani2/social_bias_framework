<<<<<<< HEAD
import inspect
import os
import numpy as np
import matplotlib.pyplot as plt
from sklearn.metrics import ConfusionMatrixDisplay, confusion_matrix
from nltk.corpus import stopwords
import itertools
from typing import Iterable, List

import pandas as pd
import regex as re
from datasets import DatasetDict
from torch.utils.data import BatchSampler
from .collators import GPT2DataCollator, BartDataCollator


def create_dirs_for_file(file_path):
    dir = os.path.dirname(file_path)
    ensure_dir_exists(dir)

def ensure_dir_exists(path):
    if not os.path.exists(path):
        os.makedirs(path)

def to_pandas(dataset: DatasetDict, key_name="split"):
=======
import itertools
from typing import Iterable, List

import datasets
import matplotlib.pyplot as plt
import numpy as np
import pandas as pd
import regex as re
from datasets import DatasetDict
from sklearn.metrics import ConfusionMatrixDisplay, confusion_matrix
from torch.utils.data import BatchSampler


def to_pandas(dataset: DatasetDict, key_name="split") -> pd.DataFrame:
>>>>>>> 7aced805
    dataset_ = []
    for split, ds in dataset.items():
        split_df = ds.to_pandas()
        split_df[key_name] = split
        dataset_.append(split_df)
    dataset_ = pd.concat(dataset_)
    dataset_.reset_index(drop=True, inplace=True)

    return dataset_

<<<<<<< HEAD
def flatten(list_of_lists: List[List]):
    return [item for list in list_of_lists for item in list]


def replace_str(txt, substitution_map):
    for regex, substitution in substitution_map.items():
        txt = re.sub(regex, substitution, txt)
    return txt


def count_words(sentence: str):
    words = re.findall(r"\b\w+\b", sentence)
    return len(words)


def batch(data: Iterable, batch_size: int) -> Iterable[Iterable]:
    return BatchSampler(data, batch_size=batch_size, drop_last=False)


=======

def from_pandas(df: pd.DataFrame, key_name="split") -> DatasetDict:
    data = datasets.DatasetDict()
    for key in df[key_name].unique():
        data[key] = datasets.Dataset.from_pandas(
            df[df[key_name] == key].reset_index(drop=True)
        )
    data = data.remove_columns(key_name)
    return data


def flatten(list_of_lists: List[List]):
    return [item for list in list_of_lists for item in list]


def replace_str(txt, substitution_map):
    for regex, substitution in substitution_map.items():
        txt = re.sub(regex, substitution, txt)
    return txt


def count_words(sentence: str):
    words = re.findall(r"\b\w+\b", sentence)
    return len(words)


def batch(data: Iterable, batch_size: int) -> Iterable[Iterable]:
    return BatchSampler(data, batch_size=batch_size, drop_last=False)


>>>>>>> 7aced805
def batched_function(fn, scalar_output=True):
    def execute_on_batch(batch):
        examples = [
            fn(dict(zip(batch.keys(), values, strict=True)))
            for values in zip(*batch.values(), strict=True)
        ]

        if scalar_output:
            return {
                key: [example[key] for example in examples]
                for key in examples[0].keys()
            }

        return {
            key: list(itertools.chain(*(example[key] for example in examples)))
            for key in examples[0].keys()
        }

    return execute_on_batch


def print_classification_results(
    tokenizer, labels, predictions, f1_scores, show_cm=True
):
    annotation_type = [
        "Offensive",
        "Intentional",
        "Sex/Lewd content",
        "Group targetted",
        "Speaker in group",
    ]

    for type, score in zip(annotation_type, f1_scores, strict=True):
        print(f"{type}: {score:.3f}")

    if show_cm:
        plt.rcParams["font.size"] = "12"
        _, axs = plt.subplots(1, 5, figsize=(35, 15))
        for j in range(5):
            lbl = tokenizer.batch_decode(
                np.unique(np.concatenate((predictions[j], labels[j])))
            )
            cm = confusion_matrix(labels[j], predictions[j])
            cm_disp = ConfusionMatrixDisplay(confusion_matrix=cm, display_labels=lbl)
            cm_disp.plot(
                ax=axs[j],
                cmap="Blues",
                values_format="0.2f",
                colorbar=False,
                xticks_rotation=90,
            )
            axs[j].set_title(f"{annotation_type[j]}")
            axs[j].set(xlabel=None)
            axs[j].set(ylabel=None)
        plt.show()


<<<<<<< HEAD
def print_generations_results(f1_minorities, f1_stereotypes, min_labels, min_pred, sterotype_labels, sterotype_preds, show_dist=True):
    print(f"Minority Rouge-L F1 score: {f1_minorities:.3f}")
    print(f"Stereotype Rouge-L F1 score: {f1_stereotypes:.3f}")
    print()
    if show_dist:
        plt.rcParams['font.size'] = '8'
        plot_minority_distribution(min_pred, min_labels, sterotype_labels, sterotype_preds)
        plt.show()


def plot_minority_distribution(min_pred, min_labels, sterotype_labels, sterotype_preds):
    type = ['Minority', 'Stereotype']
    name = ['predictions', 'labels']
    fig, axes = plt.subplots(1, 4, figsize=(15, 4))
    for i,(data, ax) in enumerate(zip([min_pred, min_labels, sterotype_labels, sterotype_preds], axes.ravel())):
        _plot_word_bar(data, ax=ax)
        ax.set_title(f'{type[i//2]} {name[i%2]}')

    
def _plot_word_bar(data, ax, n_words=10):
    if isinstance(data[0], list):
        topic_words = [
            y.lower() if y != '' else '\'\'' for x in data for y in x
        ]
    else:  
        topic_words = [
            x.lower() if x != '' else '\'\'' for x in data
        ]
    word_count_dict = dict(Counter(topic_words))
    popular_words = sorted(word_count_dict, key=word_count_dict.get, reverse=True)
    popular_words_nonstop = [
        w for w in popular_words if w not in stopwords.words("english")
    ]
    total = sum([word_count_dict[w] for w in reversed(popular_words_nonstop)])
    ax.barh(
        range(n_words),
        [
            word_count_dict[w] / total
            for w in reversed(popular_words_nonstop[0:n_words])
        ],
    )
    ax.set_yticks(
        [x + 0.5 for x in range(n_words)], reversed(popular_words_nonstop[0:n_words])
    )
    for i in ax.containers:
        ax.bar_label(i, padding=2)



=======
>>>>>>> 7aced805
def process_gpt2_predictions(tokenizer, predictions, positive_cls_tokens):
    class_preds = []
    minority_preds = []
    stereotype_preds = []

    # remove from the generated the input prompt
    predictions = [
        pred[np.where(pred == tokenizer.sep_token_id)[0][0] + 1 :]
        for pred in predictions
    ]

    for pred in predictions:
        sep_idx = np.where(pred == tokenizer.sep_token_id)[0]
        eos_idx = np.where(pred == tokenizer.eos_token_id)[0][0]

        # --- get classification tokens ---
        # concatenate first 4 tokens with the token generated before the eos
        cls_preds = np.concatenate((pred[:4], [pred[eos_idx - 1]]))
        bin_cls_preds = [
            int(pred == pos_token)
            for pred, pos_token in zip(cls_preds, positive_cls_tokens, strict=True)
        ]

        # if the model predict not offensive or not to a group, ignore the generation
        if pred[0] == 0 or pred[-2] == 0:
            bin_cls_preds[-2] = 0
            bin_cls_preds[-1] = 0
            class_preds.append(bin_cls_preds)
            minority_preds.append([])
            stereotype_preds.append([])
            continue

        class_preds.append(bin_cls_preds)

        # --- get minority and stereotype tokens ---
        if len(sep_idx) > 2:  # if there are at least 3 sep
            # select as minority tokens, those tokens that are between first 2 sep
            minority_preds.append(pred[sep_idx[0] + 1 : sep_idx[1]])
            stereotype_preds.append(pred[sep_idx[1] + 1 : sep_idx[2]])
        elif len(sep_idx) > 1:  # if there are at least 2 sep
            minority_preds.append(pred[sep_idx[0] + 1 : sep_idx[1]])
            stereotype_preds.append(pred[sep_idx[1] + 1 : -2])
        else:  # if there is only 1 sep
            # minority are those tokens betwen sep and second-to-last token
            # for stereotypes no tokens are selected
            minority_preds.append(pred[sep_idx[0] + 1 : eos_idx - 2])
            stereotype_preds.append([])

    minority_preds = tokenizer.batch_decode(minority_preds)
    stereotype_preds = tokenizer.batch_decode(stereotype_preds)

    return class_preds, minority_preds, stereotype_preds


def print_if_verbose(*values: str, verbose: bool, **kwargs):
    if verbose:
        print(*values, **kwargs)


<<<<<<< HEAD
def pad_batch(inputs, collator):
    features = [
        dict(zip(inputs.keys(), values)) for values in zip(*inputs.values())
    ]
    features = collator(features)

    return features

def filter_model_inputs(model, inputs):
    forward_signature = set(inspect.signature(model.forward).parameters)
    inputs = {
        argument: value
        for argument, value in inputs.items()
        if argument in forward_signature
    }
    return inputs
=======
def init_cross_entropy_weights(tokenizer, weight_dict):
    pass
>>>>>>> 7aced805
<|MERGE_RESOLUTION|>--- conflicted
+++ resolved
@@ -1,45 +1,31 @@
-<<<<<<< HEAD
 import inspect
+import itertools
 import os
-import numpy as np
-import matplotlib.pyplot as plt
-from sklearn.metrics import ConfusionMatrixDisplay, confusion_matrix
-from nltk.corpus import stopwords
-import itertools
 from typing import Iterable, List
 
+import datasets
 import pandas as pd
 import regex as re
 from datasets import DatasetDict
 from torch.utils.data import BatchSampler
-from .collators import GPT2DataCollator, BartDataCollator
+
+
+def print_if_verbose(*values: str, verbose: bool, **kwargs):
+    if verbose:
+        print(*values, **kwargs)
 
 
 def create_dirs_for_file(file_path):
     dir = os.path.dirname(file_path)
     ensure_dir_exists(dir)
 
+
 def ensure_dir_exists(path):
     if not os.path.exists(path):
         os.makedirs(path)
 
-def to_pandas(dataset: DatasetDict, key_name="split"):
-=======
-import itertools
-from typing import Iterable, List
-
-import datasets
-import matplotlib.pyplot as plt
-import numpy as np
-import pandas as pd
-import regex as re
-from datasets import DatasetDict
-from sklearn.metrics import ConfusionMatrixDisplay, confusion_matrix
-from torch.utils.data import BatchSampler
-
 
 def to_pandas(dataset: DatasetDict, key_name="split") -> pd.DataFrame:
->>>>>>> 7aced805
     dataset_ = []
     for split, ds in dataset.items():
         split_df = ds.to_pandas()
@@ -50,27 +36,6 @@
 
     return dataset_
 
-<<<<<<< HEAD
-def flatten(list_of_lists: List[List]):
-    return [item for list in list_of_lists for item in list]
-
-
-def replace_str(txt, substitution_map):
-    for regex, substitution in substitution_map.items():
-        txt = re.sub(regex, substitution, txt)
-    return txt
-
-
-def count_words(sentence: str):
-    words = re.findall(r"\b\w+\b", sentence)
-    return len(words)
-
-
-def batch(data: Iterable, batch_size: int) -> Iterable[Iterable]:
-    return BatchSampler(data, batch_size=batch_size, drop_last=False)
-
-
-=======
 
 def from_pandas(df: pd.DataFrame, key_name="split") -> DatasetDict:
     data = datasets.DatasetDict()
@@ -101,7 +66,6 @@
     return BatchSampler(data, batch_size=batch_size, drop_last=False)
 
 
->>>>>>> 7aced805
 def batched_function(fn, scalar_output=True):
     def execute_on_batch(batch):
         examples = [
@@ -123,161 +87,15 @@
     return execute_on_batch
 
 
-def print_classification_results(
-    tokenizer, labels, predictions, f1_scores, show_cm=True
-):
-    annotation_type = [
-        "Offensive",
-        "Intentional",
-        "Sex/Lewd content",
-        "Group targetted",
-        "Speaker in group",
-    ]
-
-    for type, score in zip(annotation_type, f1_scores, strict=True):
-        print(f"{type}: {score:.3f}")
-
-    if show_cm:
-        plt.rcParams["font.size"] = "12"
-        _, axs = plt.subplots(1, 5, figsize=(35, 15))
-        for j in range(5):
-            lbl = tokenizer.batch_decode(
-                np.unique(np.concatenate((predictions[j], labels[j])))
-            )
-            cm = confusion_matrix(labels[j], predictions[j])
-            cm_disp = ConfusionMatrixDisplay(confusion_matrix=cm, display_labels=lbl)
-            cm_disp.plot(
-                ax=axs[j],
-                cmap="Blues",
-                values_format="0.2f",
-                colorbar=False,
-                xticks_rotation=90,
-            )
-            axs[j].set_title(f"{annotation_type[j]}")
-            axs[j].set(xlabel=None)
-            axs[j].set(ylabel=None)
-        plt.show()
-
-
-<<<<<<< HEAD
-def print_generations_results(f1_minorities, f1_stereotypes, min_labels, min_pred, sterotype_labels, sterotype_preds, show_dist=True):
-    print(f"Minority Rouge-L F1 score: {f1_minorities:.3f}")
-    print(f"Stereotype Rouge-L F1 score: {f1_stereotypes:.3f}")
-    print()
-    if show_dist:
-        plt.rcParams['font.size'] = '8'
-        plot_minority_distribution(min_pred, min_labels, sterotype_labels, sterotype_preds)
-        plt.show()
-
-
-def plot_minority_distribution(min_pred, min_labels, sterotype_labels, sterotype_preds):
-    type = ['Minority', 'Stereotype']
-    name = ['predictions', 'labels']
-    fig, axes = plt.subplots(1, 4, figsize=(15, 4))
-    for i,(data, ax) in enumerate(zip([min_pred, min_labels, sterotype_labels, sterotype_preds], axes.ravel())):
-        _plot_word_bar(data, ax=ax)
-        ax.set_title(f'{type[i//2]} {name[i%2]}')
-
-    
-def _plot_word_bar(data, ax, n_words=10):
-    if isinstance(data[0], list):
-        topic_words = [
-            y.lower() if y != '' else '\'\'' for x in data for y in x
-        ]
-    else:  
-        topic_words = [
-            x.lower() if x != '' else '\'\'' for x in data
-        ]
-    word_count_dict = dict(Counter(topic_words))
-    popular_words = sorted(word_count_dict, key=word_count_dict.get, reverse=True)
-    popular_words_nonstop = [
-        w for w in popular_words if w not in stopwords.words("english")
-    ]
-    total = sum([word_count_dict[w] for w in reversed(popular_words_nonstop)])
-    ax.barh(
-        range(n_words),
-        [
-            word_count_dict[w] / total
-            for w in reversed(popular_words_nonstop[0:n_words])
-        ],
-    )
-    ax.set_yticks(
-        [x + 0.5 for x in range(n_words)], reversed(popular_words_nonstop[0:n_words])
-    )
-    for i in ax.containers:
-        ax.bar_label(i, padding=2)
-
-
-
-=======
->>>>>>> 7aced805
-def process_gpt2_predictions(tokenizer, predictions, positive_cls_tokens):
-    class_preds = []
-    minority_preds = []
-    stereotype_preds = []
-
-    # remove from the generated the input prompt
-    predictions = [
-        pred[np.where(pred == tokenizer.sep_token_id)[0][0] + 1 :]
-        for pred in predictions
-    ]
-
-    for pred in predictions:
-        sep_idx = np.where(pred == tokenizer.sep_token_id)[0]
-        eos_idx = np.where(pred == tokenizer.eos_token_id)[0][0]
-
-        # --- get classification tokens ---
-        # concatenate first 4 tokens with the token generated before the eos
-        cls_preds = np.concatenate((pred[:4], [pred[eos_idx - 1]]))
-        bin_cls_preds = [
-            int(pred == pos_token)
-            for pred, pos_token in zip(cls_preds, positive_cls_tokens, strict=True)
-        ]
-
-        # if the model predict not offensive or not to a group, ignore the generation
-        if pred[0] == 0 or pred[-2] == 0:
-            bin_cls_preds[-2] = 0
-            bin_cls_preds[-1] = 0
-            class_preds.append(bin_cls_preds)
-            minority_preds.append([])
-            stereotype_preds.append([])
-            continue
-
-        class_preds.append(bin_cls_preds)
-
-        # --- get minority and stereotype tokens ---
-        if len(sep_idx) > 2:  # if there are at least 3 sep
-            # select as minority tokens, those tokens that are between first 2 sep
-            minority_preds.append(pred[sep_idx[0] + 1 : sep_idx[1]])
-            stereotype_preds.append(pred[sep_idx[1] + 1 : sep_idx[2]])
-        elif len(sep_idx) > 1:  # if there are at least 2 sep
-            minority_preds.append(pred[sep_idx[0] + 1 : sep_idx[1]])
-            stereotype_preds.append(pred[sep_idx[1] + 1 : -2])
-        else:  # if there is only 1 sep
-            # minority are those tokens betwen sep and second-to-last token
-            # for stereotypes no tokens are selected
-            minority_preds.append(pred[sep_idx[0] + 1 : eos_idx - 2])
-            stereotype_preds.append([])
-
-    minority_preds = tokenizer.batch_decode(minority_preds)
-    stereotype_preds = tokenizer.batch_decode(stereotype_preds)
-
-    return class_preds, minority_preds, stereotype_preds
-
-
-def print_if_verbose(*values: str, verbose: bool, **kwargs):
-    if verbose:
-        print(*values, **kwargs)
-
-
-<<<<<<< HEAD
 def pad_batch(inputs, collator):
     features = [
-        dict(zip(inputs.keys(), values)) for values in zip(*inputs.values())
+        dict(zip(inputs.keys(), values, strict=True))
+        for values in zip(*inputs.values(), strict=True)
     ]
     features = collator(features)
 
     return features
+
 
 def filter_model_inputs(model, inputs):
     forward_signature = set(inspect.signature(model.forward).parameters)
@@ -286,8 +104,4 @@
         for argument, value in inputs.items()
         if argument in forward_signature
     }
-    return inputs
-=======
-def init_cross_entropy_weights(tokenizer, weight_dict):
-    pass
->>>>>>> 7aced805
+    return inputs