--- conflicted
+++ resolved
@@ -1,5 +1,4 @@
 import numpy as np
-<<<<<<< HEAD
 import pandas as pd
 from nltk.translate.bleu_score import SmoothingFunction, corpus_bleu
 from rouge import Rouge
@@ -12,6 +11,7 @@
 # nltk.download('punkt')
 from sklearn.metrics import f1_score
 
+from .plot import plot_classification_cm
 from .utils import binarize
 
 
@@ -90,119 +90,8 @@
         f1_scores[cols] = score
 
     return f1_scores
-=======
-from src.plot import plot_classification_cm
-from .text_similarity import TextSimilarity
-
-from sklearn.metrics import f1_score
-from rouge import Rouge
-from nltk.translate.bleu_score import corpus_bleu, SmoothingFunction
-from sklearn.metrics.pairwise import cosine_similarity
-
-# import nltk
-# from nltk.tokenize import word_tokenize
-# from gensim.models import KeyedVectors
-# from nltk.corpus import stopwords
-# nltk.download('stopwords')
-# nltk.download('punkt')
-
-def evaluate_classification(labels, predictions, cls_columns):
-    f1_scores = dict()
-    for lbls, preds, cols in zip(labels, predictions, cls_columns, strict=True):
-        score = f1_score(lbls[lbls != -1], preds[lbls != -1], average='binary')
-        f1_scores[cols] = score
-
-    return f1_scores
-
-
-def evaluate_generation(data, config):
-    rouge = Rouge(metrics=["rouge-l"], stats='f')
-    # stop_words = set(stopwords.words('english'))    
-    # word_vectors = KeyedVectors.load_word2vec_format(config.wmd_model, binary=True)
-    similarity = TextSimilarity(config.embedding_model)
-
-    # all_groups_or_minorities = set()
-    # for cols in ['group', 'stereotype', 'group_preds', 'stereotype_preds']:
-    #     all_groups_or_minorities.update(*[v for v in data[cols] if v is not None and v != ''])
-
-    # emeddings = dict(zip(all_groups_or_minorities, similarity.generate_embeddings(all_groups_or_minorities)))
-
-    params = {
-        'rouge': rouge,
-        'emeddings': None
-    }
-
-    data = data.map(
-        compute_generative_scores,
-        load_from_cache_file=False,
-        fn_kwargs=params,
-        batched=False
-    )
-    
-    return data
-
-
-def compute_generative_scores(data, rouge, emeddings):
-    group_scores = {}
-    stereotype_score = {}
-
-    if data['group'] != None and data['group_preds'] != '':
-        group_scores['rouge'] = [rouge.get_scores(data['group_preds'], lbl)[0]['rouge-l']['f'] for lbl in data['group'] if lbl is not None]
-        group_scores['bleu'] = [
-            corpus_bleu([[lbl]],
-                        [data['group_preds']],
-                        weights=(0.5, 0.5),
-                        smoothing_function=SmoothingFunction().method1
-            ) for lbl in data['group'] if lbl is not None 
-        ]
-        # group_scores['similarity'] = [
-        #     cosine_similarity(emeddings[data['group_preds']], emeddings[lbl])
-        #     for lbl in data['group'] if lbl is not None 
-        # ]
-        # group_scores['wmd'] = [
-        #     word_vectors.wmdistance(
-        #         [token for token in data['group_preds'].lower().split() if token not in stop_words],
-        #         [token for token in lbl.lower().split() if token not in stop_words]
-        #     ) for lbl in data['group'] if lbl is not None 
-        # ]
-    else:
-        group_scores['rouge'] = None
-        group_scores['bleu'] = None
-        # stereotype_score['similarity'] = None
-        # group_scores['wmd'] = None
-
-    if data['stereotype'] != None and data['stereotype_preds'] != '':
-        stereotype_score['rouge'] = [rouge.get_scores(data['stereotype_preds'], lbl)[0]['rouge-l']['f'] for lbl in data['stereotype'] if lbl is not None]
-        stereotype_score['bleu'] = [
-            corpus_bleu([[lbl]],
-                        [data['stereotype_preds']],
-                        weights=(0.5, 0.5),
-                        smoothing_function=SmoothingFunction().method1
-            ) for lbl in data['stereotype'] if lbl is not None 
-        ]
-        # stereotype_score['similarity'] = [
-        #     cosine_similarity(emeddings[data['stereotype_preds']], emeddings[lbl])
-        #     for lbl in data['stereotype'] if lbl is not None 
-        # ]
-        # stereotype_score['wmd'] = [
-        #     word_vectors.wmdistance(
-        #         [token for token in data['stereotype_preds'].lower().split() if token not in stop_words],
-        #         [token for token in lbl.lower().split() if token not in stop_words]
-        #     ) for lbl in data['stereotype'] if lbl is not None 
-        # ]
-    else:
-        stereotype_score['rouge'] = None
-        stereotype_score['bleu'] = None
-        # stereotype_score['similarity'] = None
-        # stereotype_score['wmd'] = None
->>>>>>> 64cfb895
-
-    return {
-        'group_scores': group_scores,
-        'stereotype_scores': stereotype_score
-    }
-
-<<<<<<< HEAD
+
+
 __rouge = Rouge(metrics=["rouge-l"], stats="f")
 
 
@@ -300,30 +189,9 @@
         "stereotype_rouge": np.mean(stereotype_rouge_score),
         "stereotype_bleu": np.mean(stereotype_bleu_score),
     }
-=======
-
-def aggregate_generation_results(group_scores, stereotype_scores):
-    group_rouge_scores = [max(scores['rouge']) for scores in group_scores if scores['rouge'] != None]
-    group_bleu_score = [max(scores['bleu']) for scores in group_scores if scores['bleu'] != None]
-    # group_sim_score = [max(scores['similarity']) for scores in group_scores if scores['similarity'] != None]
-    # group_wmd_score = [min(scores['wmd']) for scores in group_scores if scores['bleu'] != None]
-
-    stereotype_rouge_score = [max(scores['rouge']) for scores in stereotype_scores if scores['rouge'] != None]
-    stereotype_bleu_score = [max(scores['bleu']) for scores in stereotype_scores if scores['bleu'] != None]
-    # stereotype__sim_score = [max(scores['similarity']) for scores in stereotype_scores if scores['similarity'] != None]
-    # stereotype_wmd_score = [min(scores['wmd']) for scores in stereotype_scores if scores['bleu'] != None]
-
-    return {
-        'group_rouge': np.mean(group_rouge_scores),
-        'group_bleu': np.mean(group_bleu_score),
-        'stereotype_rouge': np.mean(stereotype_rouge_score),
-        'stereotype_bleu': np.mean(stereotype_bleu_score),
-    }
-
-
-def print_classification_results(
-    labels, predictions, results, show_cm=True
-):
+
+
+def print_classification_results(labels, predictions, results, show_cm=True):
     annotation_type = [
         "Offensive",
         "Intentional",
@@ -337,14 +205,9 @@
 
     if show_cm:
         plot_classification_cm(labels, predictions, annotation_type)
->>>>>>> 64cfb895
 
 
 def print_generations_results(results):
     for score_name, score in results.items():
-<<<<<<< HEAD
         s_class, s_type = score_name.split("_")
-=======
-        s_class, s_type = score_name.split('_')
->>>>>>> 64cfb895
         print(f"{s_class.title()} {s_type.title()} score:{score:.3f}")