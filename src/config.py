--- conflicted
+++ resolved
@@ -5,12 +5,6 @@
 
 
 class Config:
-    class Model:
-        gpt2 = "gpt2"
-        enc_dec = 'enc_dec'
-
-    model = Model()
-
     @staticmethod
     def load_config(
         config_path="config", config_name="main", model_name: Optional[str] = None
@@ -24,11 +18,7 @@
             config.merge_with({"model": model_config})
 
         return config
-<<<<<<< HEAD
 
-=======
-    
->>>>>>> 29295e99
     @staticmethod
     def to_dict(config: OmegaConf):
         return OmegaConf.to_container(config)