--- conflicted
+++ resolved
@@ -159,9 +159,6 @@
 wandb/
 data/
 !data/prediction/
-<<<<<<< HEAD
+checkpoints/
 
-debug.py
-=======
-checkpoints/
->>>>>>> 29295e99
+debug.py